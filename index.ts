--- conflicted
+++ resolved
@@ -12,13 +12,10 @@
 import transcriptsRouter from "./routes/transcripts";
 import videosRouter from "./routes/videos";
 import filesRouter from "./routes/files";
-<<<<<<< HEAD
 import auditLogsRouter from "./routes/audit-logs";
-=======
 import notificationsRouter from "./routes/notifications";
 import commentsRouter from "./routes/comments";
 import webhooksRouter from "./routes/webhooks";
->>>>>>> d5f2e1a9
 import dotenv from "dotenv";
 import { connectDB } from "./mongo_db";
 import { TokenBlacklistRepository } from "./repositories/TokenBlacklistRepository";
@@ -138,13 +135,10 @@
 app.use("/api/candidates/:candidateId/transcripts", transcriptsRouter); // Transcript routes
 app.use("/api/candidates/:candidateId/videos", videosRouter); // Video routes
 app.use("/api/files", filesRouter); // File serving routes
-<<<<<<< HEAD
 app.use("/api/audit-logs", auditLogsRouter); // Admin-only audit log access
-=======
 app.use("/api/notifications", notificationsRouter); // Notification routes
 app.use("/api/comments", commentsRouter); // Comment routes
 app.use("/api/webhooks", webhooksRouter); // Webhook configuration routes
->>>>>>> d5f2e1a9
 
 // Function to start the server with database connection
 async function startServer() {
@@ -152,18 +146,12 @@
     // Test database connection during startup
     console.log(" Testing database connection...");
     const db = await connectDB();
-<<<<<<< HEAD
     console.log(" Database connection successful!");
-
-=======
-    console.log(' Database connection successful!');
-    
     // Initialize WebSocket service
     console.log(' Initializing WebSocket service...');
     webSocketService.initialize(httpServer);
     console.log(' WebSocket service initialized successfully');
     
->>>>>>> d5f2e1a9
     // Initialize comprehensive token cleanup service
     console.log(" Setting up comprehensive token cleanup service...");
     const { TokenCleanupService } = await import(
@@ -172,18 +160,6 @@
 
     // Start the automated cleanup service (runs every 24 hours)
     TokenCleanupService.startCleanupService();
-<<<<<<< HEAD
-
-    console.log(" Token cleanup service started successfully");
-
-    // Start the server
-    app.listen(PORT, () => {
-      console.log(" Server Status:");
-      console.log(`    Server running on port ${PORT}`);
-      console.log(`    Environment: ${nodeEnv}`);
-      console.log(`    Database: ${isLocal ? "LOCAL" : "REMOTE"} MongoDB`);
-      console.log("─".repeat(60));
-=======
     
     console.log(' Token cleanup service started successfully');
     
@@ -203,7 +179,6 @@
       console.log(`    WebSocket: Enabled on same port`);
       console.log(`    Digest Scheduler: Running`);
       console.log('─'.repeat(60));
->>>>>>> d5f2e1a9
     });
   } catch (error) {
     console.error(
