--- conflicted
+++ resolved
@@ -114,12 +114,8 @@
   overallScore: number;
   breakdown: ScoreBreakdown;
   confidence: number;
-<<<<<<< HEAD
   scoringSettingsId: string; // References the ScoringPreferences used for calculation
   scoringSettingsName: string; // Human-readable name (e.g., "Global Settings" or "Job-specific: Software Engineer")
-=======
-  mode: "job-specific" | "general";
->>>>>>> cc2d9763
   calculatedAt: Date;
   calculatedBy?: string;
 }
@@ -181,7 +177,6 @@
 
   // Predictive Score Information
   public scoreHistory: ScoreHistoryEntry[]; // History of calculated scores (max 50)
-<<<<<<< HEAD
   public aiInsights?: CandidateAIInsights;  // Cached AI-generated insights
   public insightsGeneratedAt?: Date;        // When AI insights were last generated
   public lastScoreCalculatedAt?: Date;      // When score was last calculated
@@ -189,11 +184,6 @@
   // Status History Information
   public statusHistory: StatusHistoryEntry[]; // History of status changes (max 50)
 
-=======
-  public aiInsights?: CandidateAIInsights; // Cached AI-generated insights
-  public insightsGeneratedAt?: Date; // When AI insights were last generated
-  public lastScoreCalculatedAt?: Date; // When score was last calculated
->>>>>>> cc2d9763
   constructor(
     candidateId: string,
     name: string,
