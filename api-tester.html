<!DOCTYPE html>
<html lang="en">
<head>
    <meta charset="UTF-8">
    <meta name="viewport" content="width=device-width, initial-scale=1.0">
    <title>SaLuDo API Tester</title>
    <style>
        * {
            margin: 0;
            padding: 0;
            box-sizing: border-box;
        }

        body {
            font-family: 'Segoe UI', Tahoma, Geneva, Verdana, sans-serif;
            background: linear-gradient(135deg, #667eea 0%, #764ba2 100%);
            min-height: 100vh;
            padding: 20px;
        }

        .container {
            max-width: 1200px;
            margin: 0 auto;
            background: white;
            border-radius: 15px;
            box-shadow: 0 20px 40px rgba(0,0,0,0.1);
            overflow: hidden;
        }

        .header {
            background: linear-gradient(45deg, #4facfe 0%, #00f2fe 100%);
            color: white;
            padding: 30px;
            text-align: center;
        }

        .header h1 {
            font-size: 2.5em;
            margin-bottom: 10px;
        }

        .header p {
            font-size: 1.1em;
            opacity: 0.9;
        }

        .main-content {
            display: grid;
            grid-template-columns: 1fr 1fr;
            gap: 0;
            min-height: 600px;
        }

        .sidebar {
            background: #f8f9fa;
            padding: 30px;
            border-right: 1px solid #e9ecef;
        }

        .content-area {
            padding: 30px;
        }

        .section {
            background: white;
            border: 1px solid #e9ecef;
            border-radius: 10px;
            margin-bottom: 20px;
            overflow: hidden;
        }

        .section-header {
            background: #343a40;
            color: white;
            padding: 15px 20px;
            font-weight: 600;
            cursor: pointer;
            display: flex;
            justify-content: space-between;
            align-items: center;
        }

        .section-header:hover {
            background: #495057;
        }

        .section-content {
            padding: 20px;
            display: none;
        }

        .section.active .section-content {
            display: block;
        }

        .toggle-icon {
            transition: transform 0.3s ease;
        }

        .section.active .toggle-icon {
            transform: rotate(180deg);
        }

        .form-group {
            margin-bottom: 15px;
        }

        .form-group label {
            display: block;
            margin-bottom: 5px;
            font-weight: 600;
            color: #343a40;
        }

        .form-group input,
        .form-group select,
        .form-group textarea {
            width: 100%;
            padding: 10px;
            border: 2px solid #e9ecef;
            border-radius: 5px;
            font-size: 14px;
            transition: border-color 0.3s ease;
        }

        .form-group input:focus,
        .form-group select:focus,
        .form-group textarea:focus {
            outline: none;
            border-color: #4facfe;
        }

        .btn {
            background: linear-gradient(45deg, #4facfe 0%, #00f2fe 100%);
            color: white;
            border: none;
            padding: 12px 25px;
            border-radius: 5px;
            cursor: pointer;
            font-size: 14px;
            font-weight: 600;
            transition: transform 0.2s ease;
            margin-right: 10px;
            margin-bottom: 10px;
        }

        .btn:hover {
            transform: translateY(-2px);
        }

        .btn-secondary {
            background: linear-gradient(45deg, #6c757d 0%, #495057 100%);
        }

        .btn-danger {
            background: linear-gradient(45deg, #dc3545 0%, #c82333 100%);
        }

        .btn-success {
            background: linear-gradient(45deg, #28a745 0%, #20c997 100%);
        }

        .response-area {
            background: #f8f9fa;
            border: 1px solid #e9ecef;
            border-radius: 5px;
            padding: 15px;
            margin-top: 20px;
            min-height: 200px;
            font-family: 'Courier New', monospace;
            font-size: 12px;
            overflow-y: auto;
            max-height: 400px;
        }

        .response-success {
            border-color: #28a745;
            background: #d4edda;
        }

        .response-error {
            border-color: #dc3545;
            background: #f8d7da;
        }

        .candidate-list {
            margin-top: 20px;
        }

        .candidate-item {
            background: #f8f9fa;
            border: 1px solid #e9ecef;
            border-radius: 5px;
            padding: 15px;
            margin-bottom: 10px;
            cursor: pointer;
            transition: background 0.3s ease;
        }

        .candidate-item:hover {
            background: #e9ecef;
        }

        .candidate-item.selected {
            background: #d4edda;
            border-color: #28a745;
        }

        .candidate-info {
            display: flex;
            justify-content: space-between;
            align-items: center;
        }

        .status-badges {
            margin-top: 10px;
        }

        .badge {
            display: inline-block;
            padding: 4px 8px;
            border-radius: 3px;
            font-size: 12px;
            font-weight: 600;
            margin-right: 5px;
        }

        .badge-applied { background: #cce5ff; color: #0066cc; }
        .badge-screening { background: #fff2cc; color: #cc9900; }
        .badge-interviewed { background: #d4edda; color: #155724; }
        .badge-offered { background: #d1ecf1; color: #0c5460; }
        .badge-hired { background: #d4edda; color: #155724; }
        .badge-rejected { background: #f8d7da; color: #721c24; }

        .loading {
            display: none;
            color: #4facfe;
            font-style: italic;
        }

        @media (max-width: 768px) {
            .main-content {
                grid-template-columns: 1fr;
            }
            
            .sidebar {
                border-right: none;
                border-bottom: 1px solid #e9ecef;
            }
        }

        .quick-actions {
            background: #e9ecef;
            padding: 20px;
            border-radius: 10px;
            margin-bottom: 20px;
        }

        .quick-actions h3 {
            margin-bottom: 15px;
            color: #343a40;
        }

        .endpoint-url {
            background: #f8f9fa;
            padding: 8px 12px;
            border-radius: 4px;
            font-family: monospace;
            font-size: 12px;
            margin-bottom: 10px;
            border-left: 4px solid #4facfe;
        }
    </style>
</head>
<body>
    <div class="container">
        <div class="header">
            <h1>🚀 SaLuDo API Tester</h1>
            <p>Test your modular REST API endpoints with this interactive interface</p>
        </div>

        <div class="main-content">
            <div class="sidebar">
                <div class="quick-actions">
                    <h3>🎯 Quick Actions</h3>
                    <button class="btn" onclick="loadCandidates()">📋 Load All Candidates</button>
                    <button class="btn btn-secondary" onclick="clearResponses()">🧹 Clear Responses</button>
                    <button class="btn btn-success" onclick="createSampleCandidate()">👤 Create Sample Candidate</button>
                </div>

                <div class="candidate-list">
                    <h3>📁 Candidates</h3>
                    <div id="candidatesList">
                        <p style="color: #6c757d; font-style: italic;">Click "Load All Candidates" to see candidates</p>
                    </div>
                </div>
            </div>

            <div class="content-area">
                <!-- Core Candidates Section -->
                <div class="section active">
                    <div class="section-header" onclick="toggleSection(this)">
                        <span>👥 Core Candidates</span>
                        <span class="toggle-icon">▼</span>
                    </div>
                    <div class="section-content">
                        <div class="endpoint-url">GET /api/candidates</div>
                        <button class="btn" onclick="loadCandidates()">Get All Candidates</button>
                        
                        <div class="endpoint-url">POST /api/candidates</div>
                        <div class="form-group">
                            <label for="candidateName">Name *</label>
                            <input type="text" id="candidateName" placeholder="John Doe">
                        </div>
                        <div class="form-group">
                            <label for="candidateEmail">Email *</label>
                            <input type="email" id="candidateEmail" placeholder="john@example.com">
                        </div>
                        <div class="form-group">
                            <label for="candidateBirthdate">Birthdate *</label>
                            <input type="date" id="candidateBirthdate">
                        </div>
                        <div class="form-group">
                            <label for="candidateRole">Role Applied *</label>
                            <input type="text" id="candidateRole" placeholder="Software Engineer">
                        </div>
                        <div class="form-group">
                            <label for="candidateResume">Resume File * (PDF, DOC, DOCX - Max 10MB)</label>
                            <input type="file" id="candidateResume" accept=".pdf,.doc,.docx" required>
                        </div>
                        <button class="btn" onclick="createCandidate()">Create Candidate</button>

                        <div class="endpoint-url">Resume Management</div>
                        <div class="form-group">
                            <label for="resumeCandidateId">Candidate ID</label>
                            <input type="text" id="resumeCandidateId" placeholder="Select a candidate first">
                        </div>
                        <button class="btn" onclick="downloadResume()">Download Resume</button>
                        <button class="btn" onclick="getResumeMetadata()">Get Resume Metadata</button>
                        
                        <div class="form-group">
                            <label for="newResumeFile">New Resume File (PDF, DOC, DOCX - Max 10MB)</label>
                            <input type="file" id="newResumeFile" accept=".pdf,.doc,.docx">
                        </div>
                        <button class="btn" onclick="updateResume()">Update Resume</button>
                        <button class="btn" onclick="deleteResume()">Delete Resume</button>
                        <button class="btn" onclick="parseResume()">Parse Resume (Coming Soon)</button>

                        <div class="endpoint-url">GET /api/candidates/:id/full</div>
                        <div class="form-group">
                            <label for="candidateIdFull">Candidate ID</label>
                            <input type="text" id="candidateIdFull" placeholder="Click on a candidate or enter ID">
                        </div>
                        <button class="btn" onclick="getFullProfile()">Get Full Profile</button>
                    </div>
                </div>

                <!-- Skills Section -->
                <div class="section">
                    <div class="section-header" onclick="toggleSection(this)">
                        <span>⚡ Skills Management</span>
                        <span class="toggle-icon">▼</span>
                    </div>
                    <div class="section-content">
                        <div class="endpoint-url">GET /api/candidates/:candidateId/skills</div>
                        <div class="form-group">
                            <label for="skillsCandidateId">Candidate ID</label>
                            <input type="text" id="skillsCandidateId" placeholder="Select a candidate first">
                        </div>
                        <div class="form-group">
                            <label for="includeUnaccepted">Include Unaccepted Skills</label>
                            <select id="includeUnaccepted">
                                <option value="true">Yes</option>
                                <option value="false">No</option>
                            </select>
                        </div>
                        <button class="btn" onclick="getSkills()">Get Skills</button>

                        <div class="endpoint-url">POST /api/candidates/:candidateId/skills</div>
                        <div class="form-group">
                            <label for="skillName">Skill Name *</label>
                            <input type="text" id="skillName" placeholder="JavaScript">
                        </div>
                        <div class="form-group">
                            <label for="skillScore">Score (1-10) *</label>
                            <input type="number" id="skillScore" min="1" max="10" placeholder="8">
                        </div>
                        <div class="form-group">
                            <label for="skillEvidence">Evidence</label>
                            <textarea id="skillEvidence" rows="2" placeholder="Built multiple React applications"></textarea>
                        </div>
                        <div class="form-group">
                            <label for="skillAddedBy">Added By</label>
                            <select id="skillAddedBy">
                                <option value="HUMAN">HUMAN</option>
                                <option value="AI">AI</option>
                            </select>
                        </div>
                        <button class="btn" onclick="addSkill()">Add Skill</button>

                        <div class="endpoint-url">POST /api/candidates/:candidateId/skills/bulk</div>
                        <div class="form-group">
                            <label for="bulkSkills">Bulk Skills (JSON Array)</label>
                            <textarea id="bulkSkills" rows="6" placeholder='[
  {"skillName": "JavaScript", "score": 8, "evidence": "React projects", "addedBy": "HUMAN"},
  {"skillName": "TypeScript", "score": 7, "evidence": "Backend development", "addedBy": "HUMAN"}
]'></textarea>
                        </div>
                        <button class="btn" onclick="addBulkSkills()">Add Bulk Skills</button>

                        <div class="endpoint-url">GET /api/skills/search/:skillName</div>
                        <div class="form-group">
                            <label for="searchSkillName">Search Skill Name</label>
                            <input type="text" id="searchSkillName" placeholder="javascript">
                        </div>
                        <button class="btn" onclick="searchSkills()">Search Skills</button>

                        <div class="endpoint-url">GET /api/skills/candidates/:skillName</div>
                        <div class="form-group">
                            <label for="candidatesSkillName">Skill Name</label>
                            <input type="text" id="candidatesSkillName" placeholder="javascript">
                        </div>
                        <button class="btn" onclick="getCandidatesWithSkill()">Get Candidates with Skill</button>
                    </div>
                </div>

                <!-- Experience Section -->
                <div class="section">
                    <div class="section-header" onclick="toggleSection(this)">
                        <span>💼 Experience Management</span>
                        <span class="toggle-icon">▼</span>
                    </div>
                    <div class="section-content">
                        <div class="endpoint-url">GET /api/candidates/:candidateId/experience</div>
                        <div class="form-group">
                            <label for="expCandidateId">Candidate ID</label>
                            <input type="text" id="expCandidateId" placeholder="Select a candidate first">
                        </div>
                        <button class="btn" onclick="getExperience()">Get Experience</button>

                        <div class="endpoint-url">POST /api/candidates/:candidateId/experience</div>
                        <div class="form-group">
                            <label for="expCompany">Company *</label>
                            <input type="text" id="expCompany" placeholder="Tech Corp">
                        </div>
                        <div class="form-group">
                            <label for="expPosition">Position *</label>
                            <input type="text" id="expPosition" placeholder="Software Engineer">
                        </div>
                        <div class="form-group">
                            <label for="expStartDate">Start Date *</label>
                            <input type="date" id="expStartDate">
                        </div>
                        <div class="form-group">
                            <label for="expEndDate">End Date</label>
                            <input type="date" id="expEndDate">
                        </div>
                        <div class="form-group">
                            <label for="expDescription">Description</label>
                            <textarea id="expDescription" rows="3" placeholder="Developed web applications..."></textarea>
                        </div>
                        <button class="btn" onclick="addExperience()">Add Experience</button>
                    </div>
                </div>

                <!-- Education Section -->
                <div class="section">
                    <div class="section-header" onclick="toggleSection(this)">
                        <span>🎓 Education Management</span>
                        <span class="toggle-icon">▼</span>
                    </div>
                    <div class="section-content">
                        <div class="endpoint-url">GET /api/candidates/:candidateId/education</div>
                        <div class="form-group">
                            <label for="eduCandidateId">Candidate ID</label>
                            <input type="text" id="eduCandidateId" placeholder="Select a candidate first">
                        </div>
                        <button class="btn" onclick="getEducation()">Get Education</button>

                        <div class="endpoint-url">POST /api/candidates/:candidateId/education</div>
                        <div class="form-group">
                            <label for="eduInstitution">Institution *</label>
                            <input type="text" id="eduInstitution" placeholder="University of Technology">
                        </div>
                        <div class="form-group">
                            <label for="eduDegree">Degree</label>
                            <input type="text" id="eduDegree" placeholder="Bachelor of Computer Science">
                        </div>
                        <div class="form-group">
                            <label for="eduStartDate">Start Date *</label>
                            <input type="date" id="eduStartDate">
                        </div>
                        <div class="form-group">
                            <label for="eduEndDate">End Date</label>
                            <input type="date" id="eduEndDate">
                        </div>
                        <div class="form-group">
                            <label for="eduDescription">Description</label>
                            <textarea id="eduDescription" rows="2" placeholder="Computer Science with focus on..."></textarea>
                        </div>
                        <button class="btn" onclick="addEducation()">Add Education</button>
                    </div>
                </div>

                <!-- Certifications Section -->
                <div class="section">
                    <div class="section-header" onclick="toggleSection(this)">
                        <span>🏆 Certifications</span>
                        <span class="toggle-icon">▼</span>
                    </div>
                    <div class="section-content">
                        <div class="endpoint-url">GET /api/candidates/:candidateId/certifications</div>
                        <div class="form-group">
                            <label for="certCandidateId">Candidate ID</label>
                            <input type="text" id="certCandidateId" placeholder="Select a candidate first">
                        </div>
                        <button class="btn" onclick="getCertifications()">Get Certifications</button>

                        <div class="endpoint-url">POST /api/candidates/:candidateId/certifications</div>
                        <div class="form-group">
                            <label for="certName">Certification Name *</label>
                            <input type="text" id="certName" placeholder="AWS Solutions Architect">
                        </div>
                        <div class="form-group">
                            <label for="certIssuedBy">Issued By *</label>
                            <input type="text" id="certIssuedBy" placeholder="Amazon Web Services">
                        </div>
                        <div class="form-group">
                            <label for="certDateIssued">Date Issued</label>
                            <input type="date" id="certDateIssued">
                        </div>
                        <div class="form-group">
                            <label for="certExpiryDate">Expiry Date</label>
                            <input type="date" id="certExpiryDate">
                        </div>
                        <div class="form-group">
                            <label for="certCredentialId">Credential ID</label>
                            <input type="text" id="certCredentialId" placeholder="AWS-SA-123456">
                        </div>
                        <button class="btn" onclick="addCertification()">Add Certification</button>
                    </div>
                </div>

                <!-- Strengths & Weaknesses Section -->
                <div class="section">
                    <div class="section-header" onclick="toggleSection(this)">
                        <span>💪 Strengths & Weaknesses</span>
                        <span class="toggle-icon">▼</span>
                    </div>
                    <div class="section-content">
                        <div class="endpoint-url">GET /api/candidates/:candidateId/strengths-weaknesses</div>
                        <div class="form-group">
                            <label for="swCandidateId">Candidate ID</label>
                            <input type="text" id="swCandidateId" placeholder="Select a candidate first">
                        </div>
                        <button class="btn" onclick="getStrengthsWeaknesses()">Get Strengths & Weaknesses</button>

                        <div class="endpoint-url">POST /api/candidates/:candidateId/strengths-weaknesses</div>
                        <div class="form-group">
                            <label for="swType">Type *</label>
                            <select id="swType">
                                <option value="">Select type...</option>
                                <option value="strength">Strength</option>
                                <option value="weakness">Weakness</option>
                            </select>
                        </div>
                        <div class="form-group">
                            <label for="swDescription">Description *</label>
                            <textarea id="swDescription" rows="2" placeholder="Excellent problem-solving skills..."></textarea>
                        </div>
                        <div class="form-group">
                            <label for="swCategory">Category</label>
                            <input type="text" id="swCategory" placeholder="Technical">
                        </div>
                        <button class="btn" onclick="addStrengthWeakness()">Add Strength/Weakness</button>
                    </div>
                </div>

                <!-- Personality Assessment Section -->
                <div class="section">
                    <div class="section-header" onclick="toggleSection(this)">
                        <span>🧠 Personality Assessment</span>
                        <span class="toggle-icon">▼</span>
                    </div>
                    <div class="section-content">
<<<<<<< HEAD
                        <div class="endpoint-url">GET /api/candidates/:candidateId/full (includes personality)</div>
=======
                        <div class="endpoint-url">GET /api/candidates/:candidateId/personality</div>
>>>>>>> 9a90a0b2
                        <div class="form-group">
                            <label for="personalityCandidateId">Candidate ID</label>
                            <input type="text" id="personalityCandidateId" placeholder="Select a candidate first">
                        </div>
                        <button class="btn" onclick="getPersonalityAssessment()">Get Personality Assessment</button>
                        
<<<<<<< HEAD
                        <div class="endpoint-url">PUT /api/candidates/:candidateId (update personality)</div>
                        <div class="form-group">
                            <label for="personalityData">Complete Personality Data (JSON)</label>
                            <textarea id="personalityData" rows="8" placeholder='{
  "personality": {
    "cognitiveAndProblemSolving": {
      "analyticalThinking": {
        "traitName": "Analytical Thinking",
        "score": 8.5,
        "evidence": "Demonstrated strong analytical skills during technical interview"
      }
    },
    "communicationAndTeamwork": {},
    "workEthicAndReliability": {},
    "growthAndLeadership": {},
    "cultureAndPersonalityFit": {},
    "bonusTraits": {}
  }
=======
                        <div class="endpoint-url">PUT /api/candidates/:candidateId/personality</div>
                        <div class="form-group">
                            <label for="personalityData">Complete Personality Data (JSON)</label>
                            <textarea id="personalityData" rows="8" placeholder='{
  "cognitiveAndProblemSolving": {
    "analyticalThinking": {
      "traitName": "Analytical Thinking",
      "score": 8,
      "evidence": "Demonstrated strong analytical skills during technical interview"
    }
  },
  "communicationAndTeamwork": {},
  "workEthicAndReliability": {},
  "growthAndLeadership": {},
  "cultureAndPersonalityFit": {},
  "bonusTraits": {}
>>>>>>> 9a90a0b2
}'></textarea>
                        </div>
                        <button class="btn" onclick="updatePersonalityAssessment()">Update Full Assessment</button>

<<<<<<< HEAD
                        <div class="endpoint-url">Individual Trait Update</div>
                        <div class="form-group">
                            <label for="traitCategory">Category *</label>
                            <select id="traitCategory" onchange="updateTraitSubCategoryOptions()">
                                <option value="">Select category...</option>
                                <option value="cognitiveAndProblemSolving">Cognitive & Problem-Solving</option>
                                <option value="communicationAndTeamwork">Communication & Teamwork</option>
                                <option value="workEthicAndReliability">Work Ethic & Reliability</option>
                                <option value="growthAndLeadership">Growth & Leadership</option>
                                <option value="cultureAndPersonalityFit">Culture & Personality Fit</option>
=======
                        <div class="endpoint-url">POST /api/candidates/:candidateId/personality/traits</div>
                        <div class="form-group">
                            <label for="traitCategory">Category *</label>
                            <select id="traitCategory">
                                <option value="">Select category...</option>
                                <option value="cognitiveAndProblemSolving">Cognitive & Problem-Solving Traits</option>
                                <option value="communicationAndTeamwork">Communication & Teamwork Traits</option>
                                <option value="workEthicAndReliability">Work Ethic & Reliability Traits</option>
                                <option value="growthAndLeadership">Growth & Leadership Traits</option>
                                <option value="cultureAndPersonalityFit">Culture & Personality Fit Traits</option>
>>>>>>> 9a90a0b2
                                <option value="bonusTraits">Bonus Traits</option>
                            </select>
                        </div>
                        <div class="form-group">
<<<<<<< HEAD
                            <label for="traitSubCategory">Trait *</label>
=======
                            <label for="traitSubCategory">Sub-Category *</label>
>>>>>>> 9a90a0b2
                            <select id="traitSubCategory">
                                <option value="">Select trait...</option>
                            </select>
                        </div>
                        <div class="form-group">
<<<<<<< HEAD
                            <label for="traitScore">Score (0.0-10.0) *</label>
=======
                            <label for="traitScore">Score (0-10) *</label>
>>>>>>> 9a90a0b2
                            <input type="number" id="traitScore" min="0" max="10" step="0.1" placeholder="8.5">
                        </div>
                        <div class="form-group">
                            <label for="traitEvidence">Evidence</label>
                            <textarea id="traitEvidence" rows="3" placeholder="Specific examples and observations that support this score..."></textarea>
                        </div>
<<<<<<< HEAD
                        <button class="btn" onclick="updateSingleTrait()">Update Single Trait</button>
                        <button class="btn btn-secondary" onclick="loadCurrentTraitData()">Load Current Data</button>

                        <div class="endpoint-url">Category-Based Editing</div>
                        <div class="form-group">
                            <label for="editCategory">Select Category to Edit</label>
                            <select id="editCategory" onchange="loadCategoryForEditing()">
                                <option value="">Select category...</option>
                                <option value="cognitiveAndProblemSolving">Cognitive & Problem-Solving</option>
                                <option value="communicationAndTeamwork">Communication & Teamwork</option>
                                <option value="workEthicAndReliability">Work Ethic & Reliability</option>
                                <option value="growthAndLeadership">Growth & Leadership</option>
                                <option value="cultureAndPersonalityFit">Culture & Personality Fit</option>
                                <option value="bonusTraits">Bonus Traits</option>
                            </select>
                        </div>
                        <div id="categoryTraitsEditor" style="display: none;">
                            <div id="traitsContainer"></div>
                            <button class="btn" onclick="updateCategoryTraits()">Update Category Traits</button>
                        </div>

                        <div class="endpoint-url">Quick Actions</div>
                        <button class="btn btn-secondary" onclick="fillSamplePersonalityData()">📝 Fill Sample Data</button>
                        <button class="btn btn-secondary" onclick="validatePersonalityData()">✅ Validate Data</button>
                        <button class="btn btn-success" onclick="generatePersonalityReport()">📊 Generate Report</button>
                        <button class="btn btn-secondary" onclick="exportPersonalityData()">📤 Export Data</button>
                        <button class="btn btn-secondary" onclick="clearPersonalityData()">🧹 Clear Data</button>
=======
                        <button class="btn" onclick="updatePersonalityTrait()">Update Trait</button>

                        <div class="endpoint-url">GET /api/candidates/:candidateId/personality/summary</div>
                        <button class="btn" onclick="getPersonalitySummary()">Get Assessment Summary</button>

                        <div class="endpoint-url">GET /api/candidates/:candidateId/personality/categories</div>
                        <button class="btn" onclick="getPersonalityCategories()">Get Category Breakdown</button>

                        <div class="endpoint-url">GET /api/personality/structure</div>
                        <button class="btn" onclick="getPersonalityStructure()">Get Available Categories/Traits</button>

                        <div class="endpoint-url">Quick Actions</div>
                        <button class="btn btn-secondary" onclick="fillSamplePersonalityData()">📝 Fill Sample Data</button>
                        <button class="btn btn-success" onclick="generatePersonalityReport()">📊 Generate Report</button>
                        <button class="btn btn-secondary" onclick="exportPersonalityData()">📤 Export Data</button>
>>>>>>> 9a90a0b2
                    </div>
                </div>

                <!-- Response Area -->
                <div class="section active">
                    <div class="section-header" onclick="toggleSection(this)">
                        <span>📊 API Response</span>
                        <span class="toggle-icon">▼</span>
                    </div>
                    <div class="section-content">
                        <div class="loading" id="loading">⏳ Loading...</div>
                        <div class="response-area" id="responseArea">
                            <p style="color: #6c757d; font-style: italic;">API responses will appear here...</p>
                        </div>
                    </div>
                </div>
            </div>
        </div>
    </div>

    <script>
        const API_BASE = 'http://localhost:3000/api';
        let selectedCandidateId = null;

        // Toggle section visibility
        function toggleSection(header) {
            const section = header.parentElement;
            section.classList.toggle('active');
        }

        // Set loading state
        function setLoading(isLoading) {
            const loading = document.getElementById('loading');
            loading.style.display = isLoading ? 'block' : 'none';
        }

        // Display API response
        function displayResponse(response, isError = false) {
            const responseArea = document.getElementById('responseArea');
            responseArea.className = `response-area ${isError ? 'response-error' : 'response-success'}`;
            responseArea.innerHTML = `<pre>${JSON.stringify(response, null, 2)}</pre>`;
            setLoading(false);
        }

        // Clear responses
        function clearResponses() {
            const responseArea = document.getElementById('responseArea');
            responseArea.className = 'response-area';
            responseArea.innerHTML = '<p style="color: #6c757d; font-style: italic;">API responses will appear here...</p>';
        }

        // Make API request
        async function makeRequest(method, endpoint, data = null) {
            setLoading(true);
            try {
                const options = {
                    method,
                    headers: {
                        'Content-Type': 'application/json',
                    },
                };
                
                if (data) {
                    options.body = JSON.stringify(data);
                }

                const response = await fetch(`${API_BASE}${endpoint}`, options);
                const result = await response.json();
                
                displayResponse(result, !response.ok);
                return result;
            } catch (error) {
                displayResponse({ error: error.message }, true);
                return null;
            }
        }

        // File upload request function
        async function makeFileRequest(method, endpoint, formData) {
            setLoading(true);
            try {
                const options = {
                    method,
                    body: formData
                };

                const response = await fetch(`${API_BASE}${endpoint}`, options);
                const result = await response.json();
                
                displayResponse(result, !response.ok);
                return result;
            } catch (error) {
                displayResponse({ error: error.message }, true);
                return null;
            }
        }

        // Select candidate
        function selectCandidate(candidateId, candidateName) {
            selectedCandidateId = candidateId;
            
            // Update all candidate ID fields
            document.getElementById('candidateIdFull').value = candidateId;
            document.getElementById('skillsCandidateId').value = candidateId;
            document.getElementById('expCandidateId').value = candidateId;
            document.getElementById('eduCandidateId').value = candidateId;
            document.getElementById('certCandidateId').value = candidateId;
            document.getElementById('swCandidateId').value = candidateId;
            document.getElementById('resumeCandidateId').value = candidateId;
            document.getElementById('personalityCandidateId').value = candidateId;

            // Update visual selection
            document.querySelectorAll('.candidate-item').forEach(item => {
                item.classList.remove('selected');
            });
            event.target.closest('.candidate-item').classList.add('selected');
        }

        // Load and display candidates
        async function loadCandidates() {
            const result = await makeRequest('GET', '/candidates');
            if (result && result.success && result.data) {
                const candidatesList = document.getElementById('candidatesList');
                candidatesList.innerHTML = '';
                
                result.data.forEach(candidate => {
                    const candidateItem = document.createElement('div');
                    candidateItem.className = 'candidate-item';
                    candidateItem.onclick = () => selectCandidate(candidate.candidateId, candidate.name);
                    
                    candidateItem.innerHTML = `
                        <div class="candidate-info">
                            <div>
                                <strong>${candidate.name}</strong><br>
                                <small>${candidate.email ? candidate.email.join(', ') : 'No email'}</small><br>
                                <small>Role: ${candidate.roleApplied}</small>
                            </div>
                            <div>
                                <span class="badge badge-${candidate.status.toLowerCase()}">${candidate.status}</span>
                            </div>
                        </div>
                    `;
                    
                    candidatesList.appendChild(candidateItem);
                });
            }
        }

        // Create sample candidate
        async function createSampleCandidate() {
            const sampleData = {
                name: "Alice Johnson",
                email: "alice.johnson@example.com",
                birthdate: "1992-05-15",
                roleApplied: "Full Stack Developer"
            };
            
            const result = await makeRequest('POST', '/candidates', sampleData);
            if (result && result.success) {
                loadCandidates(); // Refresh the list
            }
        }

        // Core Candidate Functions
        async function createCandidate() {
            const resumeFile = document.getElementById('candidateResume').files[0];
            if (!resumeFile) {
                alert('Please select a resume file');
                return;
            }

            const formData = new FormData();
            formData.append('name', document.getElementById('candidateName').value);
            formData.append('email', document.getElementById('candidateEmail').value);
            formData.append('birthdate', document.getElementById('candidateBirthdate').value);
            formData.append('roleApplied', document.getElementById('candidateRole').value);
            formData.append('resume', resumeFile);
            
            const result = await makeFileRequest('POST', '/candidates', formData);
            if (result && result.success) {
                loadCandidates(); // Refresh the list
                // Clear form
                document.getElementById('candidateName').value = '';
                document.getElementById('candidateEmail').value = '';
                document.getElementById('candidateBirthdate').value = '';
                document.getElementById('candidateRole').value = '';
                document.getElementById('candidateResume').value = '';
            }
        }

        async function getFullProfile() {
            const candidateId = document.getElementById('candidateIdFull').value;
            if (!candidateId) {
                alert('Please select a candidate or enter a candidate ID');
                return;
            }
            await makeRequest('GET', `/candidates/${candidateId}/full`);
        }

        // Resume Management Functions
        async function downloadResume() {
            const candidateId = document.getElementById('resumeCandidateId').value;
            if (!candidateId) {
                alert('Please select a candidate first');
                return;
            }

            try {
                const response = await fetch(`${API_BASE}/candidates/${candidateId}/resume`);
                if (response.ok) {
                    const blob = await response.blob();
                    const url = window.URL.createObjectURL(blob);
                    const a = document.createElement('a');
                    a.href = url;
                    a.download = `resume_${candidateId}.pdf`;
                    document.body.appendChild(a);
                    a.click();
                    window.URL.revokeObjectURL(url);
                    document.body.removeChild(a);
                    
                    displayResponse({
                        success: true,
                        message: 'Resume downloaded successfully'
                    });
                } else {
                    const error = await response.json();
                    displayResponse(error, true);
                }
            } catch (error) {
                displayResponse({
                    success: false,
                    message: 'Failed to download resume',
                    error: error.message
                }, true);
            }
        }

        async function getResumeMetadata() {
            const candidateId = document.getElementById('resumeCandidateId').value;
            if (!candidateId) {
                alert('Please select a candidate first');
                return;
            }
            await makeRequest('GET', `/candidates/${candidateId}/resume/metadata`);
        }

        async function updateResume() {
            const candidateId = document.getElementById('resumeCandidateId').value;
            const resumeFile = document.getElementById('newResumeFile').files[0];
            
            if (!candidateId) {
                alert('Please select a candidate first');
                return;
            }
            
            if (!resumeFile) {
                alert('Please select a resume file');
                return;
            }

            const formData = new FormData();
            formData.append('resume', resumeFile);
            
            const result = await makeFileRequest('PUT', `/candidates/${candidateId}/resume`, formData);
            if (result && result.success) {
                document.getElementById('newResumeFile').value = '';
            }
        }

        async function deleteResume() {
            const candidateId = document.getElementById('resumeCandidateId').value;
            if (!candidateId) {
                alert('Please select a candidate first');
                return;
            }
            
            if (confirm('Are you sure you want to delete this resume?')) {
                await makeRequest('DELETE', `/candidates/${candidateId}/resume`);
            }
        }

        async function parseResume() {
            const candidateId = document.getElementById('resumeCandidateId').value;
            if (!candidateId) {
                alert('Please select a candidate first');
                return;
            }
            await makeRequest('POST', `/candidates/${candidateId}/resume/parse`);
        }

        // Skills Functions
        async function getSkills() {
            const candidateId = document.getElementById('skillsCandidateId').value;
            if (!candidateId) {
                alert('Please select a candidate first');
                return;
            }
            
            const includeUnaccepted = document.getElementById('includeUnaccepted').value;
            const url = `/candidates/${candidateId}/skills?includeUnaccepted=${includeUnaccepted}`;
            await makeRequest('GET', url);
        }

        async function addSkill() {
            const candidateId = document.getElementById('skillsCandidateId').value;
            if (!candidateId) {
                alert('Please select a candidate first');
                return;
            }
            
            const data = {
                skillName: document.getElementById('skillName').value,
                score: parseInt(document.getElementById('skillScore').value),
                evidence: document.getElementById('skillEvidence').value,
                addedBy: document.getElementById('skillAddedBy').value
            };
            
            await makeRequest('POST', `/candidates/${candidateId}/skills`, data);
        }

        async function addBulkSkills() {
            const candidateId = document.getElementById('skillsCandidateId').value;
            if (!candidateId) {
                alert('Please select a candidate first');
                return;
            }
            
            try {
                const skills = JSON.parse(document.getElementById('bulkSkills').value);
                const data = { skills };
                await makeRequest('POST', `/candidates/${candidateId}/skills/bulk`, data);
            } catch (error) {
                alert('Invalid JSON format in bulk skills');
            }
        }

        async function searchSkills() {
            const skillName = document.getElementById('searchSkillName').value;
            if (!skillName) {
                alert('Please enter a skill name to search');
                return;
            }
            await makeRequest('GET', `/skills/search/${encodeURIComponent(skillName)}`);
        }

        async function getCandidatesWithSkill() {
            const skillName = document.getElementById('candidatesSkillName').value;
            if (!skillName) {
                alert('Please enter a skill name');
                return;
            }
            await makeRequest('GET', `/skills/candidates/${encodeURIComponent(skillName)}`);
        }

        // Experience Functions
        async function getExperience() {
            const candidateId = document.getElementById('expCandidateId').value;
            if (!candidateId) {
                alert('Please select a candidate first');
                return;
            }
            await makeRequest('GET', `/candidates/${candidateId}/experience`);
        }

        async function addExperience() {
            const candidateId = document.getElementById('expCandidateId').value;
            if (!candidateId) {
                alert('Please select a candidate first');
                return;
            }
            
            const data = {
                company: document.getElementById('expCompany').value,
                position: document.getElementById('expPosition').value,
                startDate: document.getElementById('expStartDate').value,
                endDate: document.getElementById('expEndDate').value,
                description: document.getElementById('expDescription').value
            };
            
            await makeRequest('POST', `/candidates/${candidateId}/experience`, data);
        }

        // Education Functions
        async function getEducation() {
            const candidateId = document.getElementById('eduCandidateId').value;
            if (!candidateId) {
                alert('Please select a candidate first');
                return;
            }
            await makeRequest('GET', `/candidates/${candidateId}/education`);
        }

        async function addEducation() {
            const candidateId = document.getElementById('eduCandidateId').value;
            if (!candidateId) {
                alert('Please select a candidate first');
                return;
            }
            
            const data = {
                institution: document.getElementById('eduInstitution').value,
                degree: document.getElementById('eduDegree').value,
                startDate: document.getElementById('eduStartDate').value,
                endDate: document.getElementById('eduEndDate').value,
                description: document.getElementById('eduDescription').value
            };
            
            await makeRequest('POST', `/candidates/${candidateId}/education`, data);
        }

        // Certification Functions
        async function getCertifications() {
            const candidateId = document.getElementById('certCandidateId').value;
            if (!candidateId) {
                alert('Please select a candidate first');
                return;
            }
            await makeRequest('GET', `/candidates/${candidateId}/certifications`);
        }

        async function addCertification() {
            const candidateId = document.getElementById('certCandidateId').value;
            if (!candidateId) {
                alert('Please select a candidate first');
                return;
            }
            
            const data = {
                name: document.getElementById('certName').value,
                issuedBy: document.getElementById('certIssuedBy').value,
                dateIssued: document.getElementById('certDateIssued').value,
                expiryDate: document.getElementById('certExpiryDate').value,
                credentialId: document.getElementById('certCredentialId').value
            };
            
            await makeRequest('POST', `/candidates/${candidateId}/certifications`, data);
        }

        // Strengths & Weaknesses Functions
        async function getStrengthsWeaknesses() {
            const candidateId = document.getElementById('swCandidateId').value;
            if (!candidateId) {
                alert('Please select a candidate first');
                return;
            }
            await makeRequest('GET', `/candidates/${candidateId}/strengths-weaknesses`);
        }

        async function addStrengthWeakness() {
            const candidateId = document.getElementById('swCandidateId').value;
            if (!candidateId) {
                alert('Please select a candidate first');
                return;
            }
            
            const data = {
                type: document.getElementById('swType').value,
                description: document.getElementById('swDescription').value,
                category: document.getElementById('swCategory').value
            };
            
            await makeRequest('POST', `/candidates/${candidateId}/strengths-weaknesses`, data);
        }

        // Personality Assessment Functions
<<<<<<< HEAD
        
        // Trait subcategories mapping
        const traitSubCategories = {
            'cognitiveAndProblemSolving': {
                'analyticalThinking': 'Analytical Thinking',
                'curiosity': 'Curiosity',
                'creativity': 'Creativity',
                'attentionToDetail': 'Attention to Detail',
                'criticalThinking': 'Critical Thinking',
                'resourcefulness': 'Resourcefulness'
            },
            'communicationAndTeamwork': {
                'clearCommunication': 'Clear Communication',
                'activeListening': 'Active Listening',
                'collaboration': 'Collaboration',
                'empathy': 'Empathy',
                'conflictResolution': 'Conflict Resolution'
            },
            'workEthicAndReliability': {
                'dependability': 'Dependability',
                'accountability': 'Accountability',
                'persistence': 'Persistence',
                'timeManagement': 'Time Management',
                'organization': 'Organization'
            },
            'growthAndLeadership': {
                'initiative': 'Initiative',
                'selfMotivation': 'Self-Motivation',
                'leadership': 'Leadership',
                'adaptability': 'Adaptability',
                'coachability': 'Coachability'
            },
            'cultureAndPersonalityFit': {
                'positiveAttitude': 'Positive Attitude',
                'humility': 'Humility',
                'confidence': 'Confidence',
                'integrity': 'Integrity',
                'professionalism': 'Professionalism',
                'openMindedness': 'Open-Mindedness',
                'enthusiasm': 'Enthusiasm'
            },
            'bonusTraits': {
                'customerFocus': 'Customer Focus',
                'visionaryThinking': 'Visionary Thinking',
                'culturalAwareness': 'Cultural Awareness',
                'senseOfHumor': 'Sense of Humor',
                'grit': 'Grit'
            }
        };

        function updateTraitSubCategoryOptions() {
            const categorySelect = document.getElementById('traitCategory');
            const subCategorySelect = document.getElementById('traitSubCategory');
            const selectedCategory = categorySelect.value;
            
            // Clear existing options
            subCategorySelect.innerHTML = '<option value="">Select trait...</option>';
            
            if (selectedCategory && traitSubCategories[selectedCategory]) {
                Object.entries(traitSubCategories[selectedCategory]).forEach(([key, value]) => {
                    const option = document.createElement('option');
                    option.value = key;
                    option.textContent = value;
                    subCategorySelect.appendChild(option);
                });
            }
            
            // Clear trait form when category changes
            document.getElementById('traitScore').value = '';
            document.getElementById('traitEvidence').value = '';
=======
        async function getPersonalityAssessment() {
            const candidateId = document.getElementById('personalityCandidateId').value;
            if (!candidateId) {
                alert('Please select a candidate first');
                return;
            }
            await makeRequest('GET', `/candidates/${candidateId}/personality`);
        }

        async function updatePersonalityAssessment() {
            const candidateId = document.getElementById('personalityCandidateId').value;
            const personalityDataText = document.getElementById('personalityData').value;
            
            if (!candidateId) {
                alert('Please select a candidate first');
                return;
            }
            
            if (!personalityDataText.trim()) {
                alert('Please enter personality data');
                return;
            }
            
            try {
                const personalityData = JSON.parse(personalityDataText);
                await makeRequest('PUT', `/candidates/${candidateId}/personality`, personalityData);
            } catch (error) {
                alert('Invalid JSON format in personality data');
            }
        }

        async function updatePersonalityTrait() {
            const candidateId = document.getElementById('personalityCandidateId').value;
            const category = document.getElementById('traitCategory').value;
            const subCategory = document.getElementById('traitSubCategory').value;
            const score = parseFloat(document.getElementById('traitScore').value);
            const evidence = document.getElementById('traitEvidence').value;
            
            if (!candidateId) {
                alert('Please select a candidate first');
                return;
            }
            
            if (!category || !subCategory) {
                alert('Please select both category and trait');
                return;
            }
            
            if (isNaN(score) || score < 0 || score > 10) {
                alert('Please enter a valid score between 0 and 10');
                return;
            }
            
            const data = {
                category,
                subCategory,
                score,
                evidence
            };
            
            await makeRequest('POST', `/candidates/${candidateId}/personality/traits`, data);
        }

        async function getPersonalitySummary() {
            const candidateId = document.getElementById('personalityCandidateId').value;
            if (!candidateId) {
                alert('Please select a candidate first');
                return;
            }
            await makeRequest('GET', `/candidates/${candidateId}/personality/summary`);
        }

        async function getPersonalityCategories() {
            const candidateId = document.getElementById('personalityCandidateId').value;
            if (!candidateId) {
                alert('Please select a candidate first');
                return;
            }
            await makeRequest('GET', `/candidates/${candidateId}/personality/categories`);
        }

        async function getPersonalityStructure() {
            await makeRequest('GET', `/personality/structure`);
>>>>>>> 9a90a0b2
        }

        // Personality Helper Functions
        function fillSamplePersonalityData() {
            const sampleData = {
<<<<<<< HEAD
                personality: {
                    cognitiveAndProblemSolving: {
                        analyticalThinking: {
                            traitName: "Analytical Thinking",
                            score: 8.5,
                            evidence: "Demonstrated strong analytical skills by breaking down complex problems systematically during technical interview"
                        },
                        creativity: {
                            traitName: "Creativity",
                            score: 7.0,
                            evidence: "Proposed innovative solutions and alternative approaches to standard problems"
                        },
                        curiosity: {
                            traitName: "Curiosity",
                            score: 8.0,
                            evidence: "Asked insightful questions about company processes and technology stack"
                        },
                        attentionToDetail: {
                            traitName: "Attention to Detail",
                            score: 7.5,
                            evidence: "Caught subtle errors in code examples and provided precise corrections"
                        }
                    },
                    communicationAndTeamwork: {
                        clearCommunication: {
                            traitName: "Clear Communication",
                            score: 8.0,
                            evidence: "Articulated ideas clearly and concisely throughout the interview process"
                        },
                        collaboration: {
                            traitName: "Collaboration",
                            score: 7.5,
                            evidence: "Showed enthusiasm for team projects and demonstrated understanding of collaborative workflows"
                        },
                        activeListening: {
                            traitName: "Active Listening",
                            score: 8.0,
                            evidence: "Responded thoughtfully to questions and built upon interviewer's comments"
                        }
                    },
                    workEthicAndReliability: {
                        dependability: {
                            traitName: "Dependability",
                            score: 9.0,
                            evidence: "Strong track record of meeting deadlines and commitments in previous roles"
                        },
                        accountability: {
                            traitName: "Accountability",
                            score: 8.0,
                            evidence: "Took ownership of past mistakes and described lessons learned"
                        },
                        timeManagement: {
                            traitName: "Time Management",
                            score: 7.5,
                            evidence: "Effectively managed complex project timelines in previous positions"
                        }
                    },
                    growthAndLeadership: {
                        initiative: {
                            traitName: "Initiative",
                            score: 8.0,
                            evidence: "Proactively identified areas for improvement and suggested solutions without prompting"
                        },
                        adaptability: {
                            traitName: "Adaptability",
                            score: 8.5,
                            evidence: "Successfully transitioned between different technology stacks in previous roles"
                        },
                        coachability: {
                            traitName: "Coachability",
                            score: 9.0,
                            evidence: "Receptive to feedback and asked follow-up questions to ensure understanding"
                        }
                    },
                    cultureAndPersonalityFit: {
                        positiveAttitude: {
                            traitName: "Positive Attitude",
                            score: 8.5,
                            evidence: "Maintained enthusiasm and positive outlook throughout the interview process"
                        },
                        integrity: {
                            traitName: "Integrity",
                            score: 9.0,
                            evidence: "Honest about knowledge gaps and committed to continuous learning"
                        },
                        professionalism: {
                            traitName: "Professionalism",
                            score: 8.0,
                            evidence: "Demonstrated professional communication and appropriate interview etiquette"
                        }
                    },
                    bonusTraits: {
                        grit: {
                            traitName: "Grit",
                            score: 7.5,
                            evidence: "Persevered through challenging technical questions and showed resilience under pressure"
                        },
                        customerFocus: {
                            traitName: "Customer Focus",
                            score: 7.0,
                            evidence: "Discussed user experience considerations in technical decisions"
                        }
=======
                cognitiveAndProblemSolving: {
                    analyticalThinking: {
                        traitName: "Analytical Thinking",
                        score: 8.5,
                        evidence: "Demonstrated strong analytical skills by breaking down complex problems systematically during technical interview"
                    },
                    creativity: {
                        traitName: "Creativity",
                        score: 7.0,
                        evidence: "Proposed innovative solutions and alternative approaches to standard problems"
                    }
                },
                communicationAndTeamwork: {
                    clearCommunication: {
                        traitName: "Clear Communication",
                        score: 8.0,
                        evidence: "Articulated ideas clearly and concisely throughout the interview process"
                    },
                    collaboration: {
                        traitName: "Collaboration",
                        score: 7.5,
                        evidence: "Showed enthusiasm for team projects and demonstrated understanding of collaborative workflows"
                    }
                },
                workEthicAndReliability: {
                    dependability: {
                        traitName: "Dependability",
                        score: 9.0,
                        evidence: "Strong track record of meeting deadlines and commitments in previous roles"
                    }
                },
                growthAndLeadership: {
                    initiative: {
                        traitName: "Initiative",
                        score: 8.0,
                        evidence: "Proactively identified areas for improvement and suggested solutions without prompting"
                    }
                },
                cultureAndPersonalityFit: {
                    positiveAttitude: {
                        traitName: "Positive Attitude",
                        score: 8.5,
                        evidence: "Maintained enthusiasm and positive outlook throughout the interview process"
                    }
                },
                bonusTraits: {
                    grit: {
                        traitName: "Grit",
                        score: 7.5,
                        evidence: "Persevered through challenging technical questions and showed resilience under pressure"
>>>>>>> 9a90a0b2
                    }
                }
            };
            
            document.getElementById('personalityData').value = JSON.stringify(sampleData, null, 2);
        }

        async function generatePersonalityReport() {
            const candidateId = document.getElementById('personalityCandidateId').value;
            if (!candidateId) {
                alert('Please select a candidate first');
                return;
            }
            
<<<<<<< HEAD
            // Get full candidate data including personality
            try {
                const response = await fetch(`${API_BASE}/candidates/${candidateId}/full`);
                const data = await response.json();
                
                if (data.success && data.data && data.data.personality) {
                    const report = generatePersonalityReportText(data.data.personality);
=======
            // Get personality data and display formatted report
            try {
                const response = await fetch(`${API_BASE}/candidates/${candidateId}/personality`);
                const data = await response.json();
                
                if (data.personality) {
                    const report = generatePersonalityReportText(data.personality);
>>>>>>> 9a90a0b2
                    displayResponse({ 
                        candidateId,
                        personalityReport: report,
                        generatedAt: new Date().toISOString()
                    });
                } else {
                    alert('No personality data found for this candidate');
                }
            } catch (error) {
                alert('Error generating report: ' + error.message);
            }
        }

        function generatePersonalityReportText(personality) {
            const categories = Object.keys(personality);
            let report = "=== PERSONALITY ASSESSMENT REPORT ===\n\n";
            
            categories.forEach(category => {
                const categoryName = category.replace(/([A-Z])/g, ' $1').replace(/^./, str => str.toUpperCase());
                report += `${categoryName.toUpperCase()}:\n`;
                
                const traits = personality[category];
                Object.values(traits).forEach(trait => {
                    if (trait.score > 0) {
                        report += `  • ${trait.traitName}: ${trait.score}/10\n`;
                        if (trait.evidence) {
                            report += `    Evidence: ${trait.evidence}\n`;
                        }
                    }
                });
                report += "\n";
            });
            
            return report;
        }

        function exportPersonalityData() {
            const candidateId = document.getElementById('personalityCandidateId').value;
            if (!candidateId) {
                alert('Please select a candidate first');
                return;
            }
            
<<<<<<< HEAD
            fetch(`${API_BASE}/candidates/${candidateId}/full`)
                .then(response => response.json())
                .then(data => {
                    if (data.success && data.data) {
                        const exportData = {
                            candidateId,
                            name: data.data.name,
                            personality: data.data.personality,
                            exportedAt: new Date().toISOString()
                        };
                        
                        const blob = new Blob([JSON.stringify(exportData, null, 2)], { type: 'application/json' });
                        const url = URL.createObjectURL(blob);
                        const a = document.createElement('a');
                        a.href = url;
                        a.download = `personality-assessment-${candidateId}.json`;
                        document.body.appendChild(a);
                        a.click();
                        document.body.removeChild(a);
                        URL.revokeObjectURL(url);
                    } else {
                        alert('No candidate data found');
                    }
=======
            fetch(`${API_BASE}/candidates/${candidateId}/personality`)
                .then(response => response.json())
                .then(data => {
                    const blob = new Blob([JSON.stringify(data, null, 2)], { type: 'application/json' });
                    const url = URL.createObjectURL(blob);
                    const a = document.createElement('a');
                    a.href = url;
                    a.download = `personality-assessment-${candidateId}.json`;
                    document.body.appendChild(a);
                    a.click();
                    document.body.removeChild(a);
                    URL.revokeObjectURL(url);
>>>>>>> 9a90a0b2
                })
                .catch(error => {
                    alert('Error exporting data: ' + error.message);
                });
        }

<<<<<<< HEAD
        // Update a single trait
        async function updateSingleTrait() {
            const candidateId = document.getElementById('personalityCandidateId').value;
            const category = document.getElementById('traitCategory').value;
            const subCategory = document.getElementById('traitSubCategory').value;
            const score = parseFloat(document.getElementById('traitScore').value);
            const evidence = document.getElementById('traitEvidence').value;
            
            if (!candidateId) {
                alert('Please select a candidate first');
                return;
            }
            
            if (!category || !subCategory) {
                alert('Please select both category and trait');
                return;
            }
            
            if (isNaN(score) || score < 0 || score > 10) {
                alert('Please enter a valid score between 0.0 and 10.0');
                return;
            }
            
            try {
                // First get current candidate data
                const currentResponse = await fetch(`${API_BASE}/candidates/${candidateId}/full`);
                const currentData = await currentResponse.json();
                
                if (!currentData.success) {
                    alert('Failed to get current candidate data');
                    return;
                }
                
                // Update the specific trait in the personality data
                const personality = currentData.data.personality || {};
                if (!personality[category]) {
                    personality[category] = {};
                }
                
                const traitName = traitSubCategories[category][subCategory];
                personality[category][subCategory] = {
                    traitName: traitName,
                    score: score,
                    evidence: evidence,
                    createdAt: personality[category][subCategory]?.createdAt || new Date().toISOString(),
                    updatedAt: new Date().toISOString()
                };
                
                // Send the update
                const updateData = { personality };
                await makeRequest('PUT', `/candidates/${candidateId}`, updateData);
                
                // Clear the form
                document.getElementById('traitScore').value = '';
                document.getElementById('traitEvidence').value = '';
                
            } catch (error) {
                alert('Error updating trait: ' + error.message);
            }
        }

        // Load current trait data
        async function loadCurrentTraitData() {
            const candidateId = document.getElementById('personalityCandidateId').value;
            const category = document.getElementById('traitCategory').value;
            const subCategory = document.getElementById('traitSubCategory').value;
            
            if (!candidateId) {
                alert('Please select a candidate first');
                return;
            }
            
            if (!category || !subCategory) {
                alert('Please select both category and trait');
                return;
            }
            
            try {
                const response = await fetch(`${API_BASE}/candidates/${candidateId}/full`);
                const data = await response.json();
                
                if (data.success && data.data && data.data.personality) {
                    const trait = data.data.personality[category]?.[subCategory];
                    if (trait) {
                        document.getElementById('traitScore').value = trait.score || '';
                        document.getElementById('traitEvidence').value = trait.evidence || '';
                        
                        displayResponse({
                            message: 'Current trait data loaded',
                            trait: trait
                        });
                    } else {
                        document.getElementById('traitScore').value = '';
                        document.getElementById('traitEvidence').value = '';
                        
                        displayResponse({
                            message: 'No existing data for this trait',
                            category: category,
                            subCategory: subCategory
                        });
                    }
                } else {
                    alert('No personality data found for this candidate');
                }
            } catch (error) {
                alert('Error loading trait data: ' + error.message);
            }
        }

        // Load category for editing
        async function loadCategoryForEditing() {
            const candidateId = document.getElementById('personalityCandidateId').value;
            const category = document.getElementById('editCategory').value;
            const categoryEditor = document.getElementById('categoryTraitsEditor');
            const traitsContainer = document.getElementById('traitsContainer');
            
            if (!candidateId) {
                alert('Please select a candidate first');
                return;
            }
            
            if (!category) {
                categoryEditor.style.display = 'none';
                return;
            }
            
            try {
                // Get current candidate data
                const response = await fetch(`${API_BASE}/candidates/${candidateId}/full`);
                const data = await response.json();
                
                const currentTraits = data.success && data.data && data.data.personality && data.data.personality[category] 
                    ? data.data.personality[category] 
                    : {};
                
                // Generate trait input fields
                traitsContainer.innerHTML = '';
                const categoryTraits = traitSubCategories[category];
                
                Object.entries(categoryTraits).forEach(([key, displayName]) => {
                    const trait = currentTraits[key] || {};
                    
                    const traitDiv = document.createElement('div');
                    traitDiv.className = 'form-group';
                    traitDiv.style.border = '1px solid #e9ecef';
                    traitDiv.style.padding = '15px';
                    traitDiv.style.marginBottom = '10px';
                    traitDiv.style.borderRadius = '5px';
                    
                    traitDiv.innerHTML = `
                        <h5>${displayName}</h5>
                        <div style="display: grid; grid-template-columns: 1fr 2fr; gap: 10px; margin-top: 10px;">
                            <div>
                                <label>Score (0.0-10.0)</label>
                                <input type="number" id="${key}_score" min="0" max="10" step="0.1" 
                                       value="${trait.score || ''}" placeholder="0.0">
                            </div>
                            <div>
                                <label>Evidence</label>
                                <textarea id="${key}_evidence" rows="2" 
                                          placeholder="Specific examples and observations...">${trait.evidence || ''}</textarea>
                            </div>
                        </div>
                    `;
                    
                    traitsContainer.appendChild(traitDiv);
                });
                
                categoryEditor.style.display = 'block';
                
            } catch (error) {
                alert('Error loading category data: ' + error.message);
            }
        }

        async function updateCategoryTraits() {
            const candidateId = document.getElementById('personalityCandidateId').value;
            const category = document.getElementById('editCategory').value;
            
            if (!candidateId || !category) {
                alert('Please select a candidate and category');
                return;
            }
            
            try {
                // Get current candidate data
                const currentResponse = await fetch(`${API_BASE}/candidates/${candidateId}/full`);
                const currentData = await currentResponse.json();
                
                if (!currentData.success) {
                    alert('Failed to get current candidate data');
                    return;
                }
                
                // Build updated personality data
                const personality = currentData.data.personality || {};
                if (!personality[category]) {
                    personality[category] = {};
                }
                
                // Collect data from all trait inputs
                const categoryTraits = traitSubCategories[category];
                let hasValidData = false;
                
                Object.entries(categoryTraits).forEach(([key, displayName]) => {
                    const scoreInput = document.getElementById(`${key}_score`);
                    const evidenceInput = document.getElementById(`${key}_evidence`);
                    
                    if (scoreInput && evidenceInput) {
                        const score = parseFloat(scoreInput.value);
                        const evidence = evidenceInput.value.trim();
                        
                        if (!isNaN(score) && score >= 0 && score <= 10) {
                            personality[category][key] = {
                                traitName: displayName,
                                score: score,
                                evidence: evidence,
                                createdAt: personality[category][key]?.createdAt || new Date().toISOString(),
                                updatedAt: new Date().toISOString()
                            };
                            hasValidData = true;
                        } else if (score !== '' && (isNaN(score) || score < 0 || score > 10)) {
                            alert(`Invalid score for ${displayName}. Please enter a value between 0.0 and 10.0`);
                            return;
                        }
                    }
                });
                
                if (!hasValidData) {
                    alert('Please enter at least one valid trait score');
                    return;
                }
                
                // Send the update
                const updateData = { personality };
                await makeRequest('PUT', `/candidates/${candidateId}`, updateData);
                
            } catch (error) {
                alert('Error updating category traits: ' + error.message);
            }
        }

        function validatePersonalityData() {
            const personalityDataText = document.getElementById('personalityData').value;
            
            if (!personalityDataText.trim()) {
                alert('No personality data to validate');
                return;
            }
            
            try {
                const data = JSON.parse(personalityDataText);
                
                if (!data.personality) {
                    displayResponse({
                        valid: false,
                        error: 'Missing "personality" property in data'
                    }, true);
                    return;
                }
                
                const personality = data.personality;
                let validationResult = {
                    valid: true,
                    categories: {},
                    totalTraits: 0,
                    validTraits: 0,
                    errors: []
                };
                
                // Validate each category
                Object.entries(traitSubCategories).forEach(([categoryKey, traits]) => {
                    const categoryData = personality[categoryKey] || {};
                    let categoryValid = 0;
                    let categoryTotal = Object.keys(traits).length;
                    let categoryErrors = [];
                    
                    Object.entries(traits).forEach(([traitKey, traitName]) => {
                        const trait = categoryData[traitKey];
                        validationResult.totalTraits++;
                        
                        if (trait) {
                            if (typeof trait.score === 'number' && trait.score >= 0 && trait.score <= 10) {
                                categoryValid++;
                                validationResult.validTraits++;
                            } else {
                                categoryErrors.push(`${traitName}: Invalid score (${trait.score})`);
                            }
                        }
                    });
                    
                    validationResult.categories[categoryKey] = {
                        name: categoryKey.replace(/([A-Z])/g, ' $1').replace(/^./, str => str.toUpperCase()),
                        valid: categoryValid,
                        total: categoryTotal,
                        percentage: Math.round((categoryValid / categoryTotal) * 100),
                        errors: categoryErrors
                    };
                    
                    validationResult.errors = validationResult.errors.concat(categoryErrors);
                });
                
                validationResult.completionPercentage = Math.round((validationResult.validTraits / validationResult.totalTraits) * 100);
                
                displayResponse(validationResult);
                
            } catch (error) {
                displayResponse({
                    valid: false,
                    error: 'Invalid JSON format: ' + error.message
                }, true);
            }
        }

        function clearPersonalityData() {
            if (confirm('Are you sure you want to clear all personality data? This will reset the form but not delete data from the server.')) {
                document.getElementById('personalityData').value = '';
                document.getElementById('traitCategory').value = '';
                document.getElementById('traitSubCategory').innerHTML = '<option value="">Select trait...</option>';
                document.getElementById('traitScore').value = '';
                document.getElementById('traitEvidence').value = '';
                document.getElementById('editCategory').value = '';
                document.getElementById('categoryTraitsEditor').style.display = 'none';
                
                displayResponse({
                    message: 'Personality form data cleared',
                    timestamp: new Date().toISOString()
                });
            }
        }
=======
        // Personality trait subcategory mapping
        const personalityTraits = {
            cognitiveAndProblemSolving: [
                { value: 'analyticalThinking', label: 'Analytical Thinking' },
                { value: 'curiosity', label: 'Curiosity' },
                { value: 'creativity', label: 'Creativity' },
                { value: 'attentionToDetail', label: 'Attention to Detail' },
                { value: 'criticalThinking', label: 'Critical Thinking' },
                { value: 'resourcefulness', label: 'Resourcefulness' }
            ],
            communicationAndTeamwork: [
                { value: 'clearCommunication', label: 'Clear Communication' },
                { value: 'activeListening', label: 'Active Listening' },
                { value: 'collaboration', label: 'Collaboration' },
                { value: 'empathy', label: 'Empathy' },
                { value: 'conflictResolution', label: 'Conflict Resolution' }
            ],
            workEthicAndReliability: [
                { value: 'dependability', label: 'Dependability' },
                { value: 'accountability', label: 'Accountability' },
                { value: 'persistence', label: 'Persistence' },
                { value: 'timeManagement', label: 'Time Management' },
                { value: 'organization', label: 'Organization' }
            ],
            growthAndLeadership: [
                { value: 'initiative', label: 'Initiative' },
                { value: 'selfMotivation', label: 'Self-Motivation' },
                { value: 'leadership', label: 'Leadership' },
                { value: 'adaptability', label: 'Adaptability' },
                { value: 'coachability', label: 'Coachability' }
            ],
            cultureAndPersonalityFit: [
                { value: 'positiveAttitude', label: 'Positive Attitude' },
                { value: 'humility', label: 'Humility' },
                { value: 'confidence', label: 'Confidence' },
                { value: 'integrity', label: 'Integrity' },
                { value: 'professionalism', label: 'Professionalism' },
                { value: 'openMindedness', label: 'Open-Mindedness' },
                { value: 'enthusiasm', label: 'Enthusiasm' }
            ],
            bonusTraits: [
                { value: 'customerFocus', label: 'Customer Focus' },
                { value: 'visionaryThinking', label: 'Visionary Thinking' },
                { value: 'culturalAwareness', label: 'Cultural Awareness' },
                { value: 'senseOfHumor', label: 'Sense of Humor' },
                { value: 'grit', label: 'Grit' }
            ]
        };

        // Update trait subcategory dropdown when category changes
        document.getElementById('traitCategory').addEventListener('change', function() {
            const category = this.value;
            const subCategorySelect = document.getElementById('traitSubCategory');
            subCategorySelect.innerHTML = '<option value="">Select trait...</option>';
            
            if (category && personalityTraits[category]) {
                personalityTraits[category].forEach(trait => {
                    const option = document.createElement('option');
                    option.value = trait.value;
                    option.textContent = trait.label;
                    subCategorySelect.appendChild(option);
                });
            }
        });

>>>>>>> 9a90a0b2
        // Load candidates on page load
        document.addEventListener('DOMContentLoaded', function() {
            loadCandidates();
        });
    </script>
</body>
</html><|MERGE_RESOLUTION|>--- conflicted
+++ resolved
@@ -358,7 +358,7 @@
                 <!-- Skills Section -->
                 <div class="section">
                     <div class="section-header" onclick="toggleSection(this)">
-                        <span>⚡ Skills Management</span>
+                        <span> Skills Management</span>
                         <span class="toggle-icon">▼</span>
                     </div>
                     <div class="section-content">
@@ -583,18 +583,13 @@
                         <span class="toggle-icon">▼</span>
                     </div>
                     <div class="section-content">
-<<<<<<< HEAD
                         <div class="endpoint-url">GET /api/candidates/:candidateId/full (includes personality)</div>
-=======
-                        <div class="endpoint-url">GET /api/candidates/:candidateId/personality</div>
->>>>>>> 9a90a0b2
                         <div class="form-group">
                             <label for="personalityCandidateId">Candidate ID</label>
                             <input type="text" id="personalityCandidateId" placeholder="Select a candidate first">
                         </div>
                         <button class="btn" onclick="getPersonalityAssessment()">Get Personality Assessment</button>
                         
-<<<<<<< HEAD
                         <div class="endpoint-url">PUT /api/candidates/:candidateId (update personality)</div>
                         <div class="form-group">
                             <label for="personalityData">Complete Personality Data (JSON)</label>
@@ -613,29 +608,10 @@
     "cultureAndPersonalityFit": {},
     "bonusTraits": {}
   }
-=======
-                        <div class="endpoint-url">PUT /api/candidates/:candidateId/personality</div>
-                        <div class="form-group">
-                            <label for="personalityData">Complete Personality Data (JSON)</label>
-                            <textarea id="personalityData" rows="8" placeholder='{
-  "cognitiveAndProblemSolving": {
-    "analyticalThinking": {
-      "traitName": "Analytical Thinking",
-      "score": 8,
-      "evidence": "Demonstrated strong analytical skills during technical interview"
-    }
-  },
-  "communicationAndTeamwork": {},
-  "workEthicAndReliability": {},
-  "growthAndLeadership": {},
-  "cultureAndPersonalityFit": {},
-  "bonusTraits": {}
->>>>>>> 9a90a0b2
 }'></textarea>
                         </div>
                         <button class="btn" onclick="updatePersonalityAssessment()">Update Full Assessment</button>
 
-<<<<<<< HEAD
                         <div class="endpoint-url">Individual Trait Update</div>
                         <div class="form-group">
                             <label for="traitCategory">Category *</label>
@@ -646,44 +622,23 @@
                                 <option value="workEthicAndReliability">Work Ethic & Reliability</option>
                                 <option value="growthAndLeadership">Growth & Leadership</option>
                                 <option value="cultureAndPersonalityFit">Culture & Personality Fit</option>
-=======
-                        <div class="endpoint-url">POST /api/candidates/:candidateId/personality/traits</div>
-                        <div class="form-group">
-                            <label for="traitCategory">Category *</label>
-                            <select id="traitCategory">
-                                <option value="">Select category...</option>
-                                <option value="cognitiveAndProblemSolving">Cognitive & Problem-Solving Traits</option>
-                                <option value="communicationAndTeamwork">Communication & Teamwork Traits</option>
-                                <option value="workEthicAndReliability">Work Ethic & Reliability Traits</option>
-                                <option value="growthAndLeadership">Growth & Leadership Traits</option>
-                                <option value="cultureAndPersonalityFit">Culture & Personality Fit Traits</option>
->>>>>>> 9a90a0b2
                                 <option value="bonusTraits">Bonus Traits</option>
                             </select>
                         </div>
                         <div class="form-group">
-<<<<<<< HEAD
                             <label for="traitSubCategory">Trait *</label>
-=======
-                            <label for="traitSubCategory">Sub-Category *</label>
->>>>>>> 9a90a0b2
                             <select id="traitSubCategory">
                                 <option value="">Select trait...</option>
                             </select>
                         </div>
                         <div class="form-group">
-<<<<<<< HEAD
                             <label for="traitScore">Score (0.0-10.0) *</label>
-=======
-                            <label for="traitScore">Score (0-10) *</label>
->>>>>>> 9a90a0b2
                             <input type="number" id="traitScore" min="0" max="10" step="0.1" placeholder="8.5">
                         </div>
                         <div class="form-group">
                             <label for="traitEvidence">Evidence</label>
                             <textarea id="traitEvidence" rows="3" placeholder="Specific examples and observations that support this score..."></textarea>
                         </div>
-<<<<<<< HEAD
                         <button class="btn" onclick="updateSingleTrait()">Update Single Trait</button>
                         <button class="btn btn-secondary" onclick="loadCurrentTraitData()">Load Current Data</button>
 
@@ -711,23 +666,6 @@
                         <button class="btn btn-success" onclick="generatePersonalityReport()">📊 Generate Report</button>
                         <button class="btn btn-secondary" onclick="exportPersonalityData()">📤 Export Data</button>
                         <button class="btn btn-secondary" onclick="clearPersonalityData()">🧹 Clear Data</button>
-=======
-                        <button class="btn" onclick="updatePersonalityTrait()">Update Trait</button>
-
-                        <div class="endpoint-url">GET /api/candidates/:candidateId/personality/summary</div>
-                        <button class="btn" onclick="getPersonalitySummary()">Get Assessment Summary</button>
-
-                        <div class="endpoint-url">GET /api/candidates/:candidateId/personality/categories</div>
-                        <button class="btn" onclick="getPersonalityCategories()">Get Category Breakdown</button>
-
-                        <div class="endpoint-url">GET /api/personality/structure</div>
-                        <button class="btn" onclick="getPersonalityStructure()">Get Available Categories/Traits</button>
-
-                        <div class="endpoint-url">Quick Actions</div>
-                        <button class="btn btn-secondary" onclick="fillSamplePersonalityData()">📝 Fill Sample Data</button>
-                        <button class="btn btn-success" onclick="generatePersonalityReport()">📊 Generate Report</button>
-                        <button class="btn btn-secondary" onclick="exportPersonalityData()">📤 Export Data</button>
->>>>>>> 9a90a0b2
                     </div>
                 </div>
 
@@ -1193,7 +1131,6 @@
         }
 
         // Personality Assessment Functions
-<<<<<<< HEAD
         
         // Trait subcategories mapping
         const traitSubCategories = {
@@ -1264,97 +1201,11 @@
             // Clear trait form when category changes
             document.getElementById('traitScore').value = '';
             document.getElementById('traitEvidence').value = '';
-=======
-        async function getPersonalityAssessment() {
-            const candidateId = document.getElementById('personalityCandidateId').value;
-            if (!candidateId) {
-                alert('Please select a candidate first');
-                return;
-            }
-            await makeRequest('GET', `/candidates/${candidateId}/personality`);
-        }
-
-        async function updatePersonalityAssessment() {
-            const candidateId = document.getElementById('personalityCandidateId').value;
-            const personalityDataText = document.getElementById('personalityData').value;
-            
-            if (!candidateId) {
-                alert('Please select a candidate first');
-                return;
-            }
-            
-            if (!personalityDataText.trim()) {
-                alert('Please enter personality data');
-                return;
-            }
-            
-            try {
-                const personalityData = JSON.parse(personalityDataText);
-                await makeRequest('PUT', `/candidates/${candidateId}/personality`, personalityData);
-            } catch (error) {
-                alert('Invalid JSON format in personality data');
-            }
-        }
-
-        async function updatePersonalityTrait() {
-            const candidateId = document.getElementById('personalityCandidateId').value;
-            const category = document.getElementById('traitCategory').value;
-            const subCategory = document.getElementById('traitSubCategory').value;
-            const score = parseFloat(document.getElementById('traitScore').value);
-            const evidence = document.getElementById('traitEvidence').value;
-            
-            if (!candidateId) {
-                alert('Please select a candidate first');
-                return;
-            }
-            
-            if (!category || !subCategory) {
-                alert('Please select both category and trait');
-                return;
-            }
-            
-            if (isNaN(score) || score < 0 || score > 10) {
-                alert('Please enter a valid score between 0 and 10');
-                return;
-            }
-            
-            const data = {
-                category,
-                subCategory,
-                score,
-                evidence
-            };
-            
-            await makeRequest('POST', `/candidates/${candidateId}/personality/traits`, data);
-        }
-
-        async function getPersonalitySummary() {
-            const candidateId = document.getElementById('personalityCandidateId').value;
-            if (!candidateId) {
-                alert('Please select a candidate first');
-                return;
-            }
-            await makeRequest('GET', `/candidates/${candidateId}/personality/summary`);
-        }
-
-        async function getPersonalityCategories() {
-            const candidateId = document.getElementById('personalityCandidateId').value;
-            if (!candidateId) {
-                alert('Please select a candidate first');
-                return;
-            }
-            await makeRequest('GET', `/candidates/${candidateId}/personality/categories`);
-        }
-
-        async function getPersonalityStructure() {
-            await makeRequest('GET', `/personality/structure`);
->>>>>>> 9a90a0b2
         }
 
         // Personality Helper Functions
         function fillSamplePersonalityData() {
             const sampleData = {
-<<<<<<< HEAD
                 personality: {
                     cognitiveAndProblemSolving: {
                         analyticalThinking: {
@@ -1457,58 +1308,6 @@
                             score: 7.0,
                             evidence: "Discussed user experience considerations in technical decisions"
                         }
-=======
-                cognitiveAndProblemSolving: {
-                    analyticalThinking: {
-                        traitName: "Analytical Thinking",
-                        score: 8.5,
-                        evidence: "Demonstrated strong analytical skills by breaking down complex problems systematically during technical interview"
-                    },
-                    creativity: {
-                        traitName: "Creativity",
-                        score: 7.0,
-                        evidence: "Proposed innovative solutions and alternative approaches to standard problems"
-                    }
-                },
-                communicationAndTeamwork: {
-                    clearCommunication: {
-                        traitName: "Clear Communication",
-                        score: 8.0,
-                        evidence: "Articulated ideas clearly and concisely throughout the interview process"
-                    },
-                    collaboration: {
-                        traitName: "Collaboration",
-                        score: 7.5,
-                        evidence: "Showed enthusiasm for team projects and demonstrated understanding of collaborative workflows"
-                    }
-                },
-                workEthicAndReliability: {
-                    dependability: {
-                        traitName: "Dependability",
-                        score: 9.0,
-                        evidence: "Strong track record of meeting deadlines and commitments in previous roles"
-                    }
-                },
-                growthAndLeadership: {
-                    initiative: {
-                        traitName: "Initiative",
-                        score: 8.0,
-                        evidence: "Proactively identified areas for improvement and suggested solutions without prompting"
-                    }
-                },
-                cultureAndPersonalityFit: {
-                    positiveAttitude: {
-                        traitName: "Positive Attitude",
-                        score: 8.5,
-                        evidence: "Maintained enthusiasm and positive outlook throughout the interview process"
-                    }
-                },
-                bonusTraits: {
-                    grit: {
-                        traitName: "Grit",
-                        score: 7.5,
-                        evidence: "Persevered through challenging technical questions and showed resilience under pressure"
->>>>>>> 9a90a0b2
                     }
                 }
             };
@@ -1523,7 +1322,6 @@
                 return;
             }
             
-<<<<<<< HEAD
             // Get full candidate data including personality
             try {
                 const response = await fetch(`${API_BASE}/candidates/${candidateId}/full`);
@@ -1531,15 +1329,6 @@
                 
                 if (data.success && data.data && data.data.personality) {
                     const report = generatePersonalityReportText(data.data.personality);
-=======
-            // Get personality data and display formatted report
-            try {
-                const response = await fetch(`${API_BASE}/candidates/${candidateId}/personality`);
-                const data = await response.json();
-                
-                if (data.personality) {
-                    const report = generatePersonalityReportText(data.personality);
->>>>>>> 9a90a0b2
                     displayResponse({ 
                         candidateId,
                         personalityReport: report,
@@ -1583,7 +1372,6 @@
                 return;
             }
             
-<<<<<<< HEAD
             fetch(`${API_BASE}/candidates/${candidateId}/full`)
                 .then(response => response.json())
                 .then(data => {
@@ -1607,27 +1395,12 @@
                     } else {
                         alert('No candidate data found');
                     }
-=======
-            fetch(`${API_BASE}/candidates/${candidateId}/personality`)
-                .then(response => response.json())
-                .then(data => {
-                    const blob = new Blob([JSON.stringify(data, null, 2)], { type: 'application/json' });
-                    const url = URL.createObjectURL(blob);
-                    const a = document.createElement('a');
-                    a.href = url;
-                    a.download = `personality-assessment-${candidateId}.json`;
-                    document.body.appendChild(a);
-                    a.click();
-                    document.body.removeChild(a);
-                    URL.revokeObjectURL(url);
->>>>>>> 9a90a0b2
                 })
                 .catch(error => {
                     alert('Error exporting data: ' + error.message);
                 });
         }
 
-<<<<<<< HEAD
         // Update a single trait
         async function updateSingleTrait() {
             const candidateId = document.getElementById('personalityCandidateId').value;
@@ -1958,73 +1731,6 @@
                 });
             }
         }
-=======
-        // Personality trait subcategory mapping
-        const personalityTraits = {
-            cognitiveAndProblemSolving: [
-                { value: 'analyticalThinking', label: 'Analytical Thinking' },
-                { value: 'curiosity', label: 'Curiosity' },
-                { value: 'creativity', label: 'Creativity' },
-                { value: 'attentionToDetail', label: 'Attention to Detail' },
-                { value: 'criticalThinking', label: 'Critical Thinking' },
-                { value: 'resourcefulness', label: 'Resourcefulness' }
-            ],
-            communicationAndTeamwork: [
-                { value: 'clearCommunication', label: 'Clear Communication' },
-                { value: 'activeListening', label: 'Active Listening' },
-                { value: 'collaboration', label: 'Collaboration' },
-                { value: 'empathy', label: 'Empathy' },
-                { value: 'conflictResolution', label: 'Conflict Resolution' }
-            ],
-            workEthicAndReliability: [
-                { value: 'dependability', label: 'Dependability' },
-                { value: 'accountability', label: 'Accountability' },
-                { value: 'persistence', label: 'Persistence' },
-                { value: 'timeManagement', label: 'Time Management' },
-                { value: 'organization', label: 'Organization' }
-            ],
-            growthAndLeadership: [
-                { value: 'initiative', label: 'Initiative' },
-                { value: 'selfMotivation', label: 'Self-Motivation' },
-                { value: 'leadership', label: 'Leadership' },
-                { value: 'adaptability', label: 'Adaptability' },
-                { value: 'coachability', label: 'Coachability' }
-            ],
-            cultureAndPersonalityFit: [
-                { value: 'positiveAttitude', label: 'Positive Attitude' },
-                { value: 'humility', label: 'Humility' },
-                { value: 'confidence', label: 'Confidence' },
-                { value: 'integrity', label: 'Integrity' },
-                { value: 'professionalism', label: 'Professionalism' },
-                { value: 'openMindedness', label: 'Open-Mindedness' },
-                { value: 'enthusiasm', label: 'Enthusiasm' }
-            ],
-            bonusTraits: [
-                { value: 'customerFocus', label: 'Customer Focus' },
-                { value: 'visionaryThinking', label: 'Visionary Thinking' },
-                { value: 'culturalAwareness', label: 'Cultural Awareness' },
-                { value: 'senseOfHumor', label: 'Sense of Humor' },
-                { value: 'grit', label: 'Grit' }
-            ]
-        };
-
-        // Update trait subcategory dropdown when category changes
-        document.getElementById('traitCategory').addEventListener('change', function() {
-            const category = this.value;
-            const subCategorySelect = document.getElementById('traitSubCategory');
-            subCategorySelect.innerHTML = '<option value="">Select trait...</option>';
-            
-            if (category && personalityTraits[category]) {
-                personalityTraits[category].forEach(trait => {
-                    const option = document.createElement('option');
-                    option.value = trait.value;
-                    option.textContent = trait.label;
-                    subCategorySelect.appendChild(option);
-                });
-            }
-        });
-
->>>>>>> 9a90a0b2
         // Load candidates on page load
         document.addEventListener('DOMContentLoaded', function() {
             loadCandidates();
