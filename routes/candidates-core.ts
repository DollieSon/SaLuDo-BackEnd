--- conflicted
+++ resolved
@@ -64,82 +64,6 @@
             jobId,
             req.file
         );
-<<<<<<< HEAD
-        // @Ranz Implement The AI Resume Parsing Here
-        // Do your thing bestfweind 💅💅
-        // COMPREHENSIVE EXAMPLES: How to add all candidate data after AI resume parsing
-        /*
-        // ========================================
-        // SKILLS EXAMPLES
-        // ========================================
-        // Example 1: Add a single skill
-        await skillService.addSkill(candidate.candidateId, {
-            skillName: 'JavaScript',
-            score: 8,
-            evidence: 'Extracted from resume: "5 years experience with JavaScript and React"',
-            addedBy: AddedBy.AI
-        });
-        // Example 2: Add multiple skills in bulk (recommended for resume parsing)
-        const extractedSkills = [
-            { skillName: 'JavaScript', score: 8, evidence: 'Mentioned in projects section', addedBy: AddedBy.AI },
-            { skillName: 'React', score: 7, evidence: 'Used in 3 projects', addedBy: AddedBy.AI },
-            { skillName: 'Node.js', score: 6, evidence: 'Backend development experience', addedBy: AddedBy.AI },
-            { skillName: 'MongoDB', score: 5, evidence: 'Database experience mentioned', addedBy: AddedBy.AI }
-        ];
-        await skillService.addSkillsBulk(candidate.candidateId, extractedSkills);
-        // ========================================
-        // EDUCATION EXAMPLES
-        // ========================================
-        // Example 1: Add education entry
-        await educationService.addEducation(candidate.candidateId, {
-            institution: 'University of Technology',
-            startDate: new Date('2018-09-01'),
-            endDate: new Date('2022-06-15'),
-            description: 'Bachelor of Science in Computer Science - Specialized in software engineering and artificial intelligence'
-        });
-        // Example 2: Add multiple education entries
-        const educationEntries = [
-            {
-                institution: 'Community College',
-                startDate: new Date('2016-09-01'),
-                endDate: new Date('2018-05-15'),
-                description: 'Associate Degree in Computer Programming - Foundation in programming fundamentals'
-            },
-            {
-                institution: 'Tech Bootcamp',
-                startDate: new Date('2022-07-01'),
-                endDate: new Date('2022-12-15'),
-                description: 'Full Stack Development Certificate - Intensive 6-month program covering modern web technologies'
-            }
-        ];
-        for (const education of educationEntries) {
-            await educationService.addEducation(candidate.candidateId, education);
-        }
-        // ========================================
-        // EXPERIENCE EXAMPLES
-        // ========================================
-        // Example 1: Add work experience
-        await experienceService.addExperience(candidate.candidateId, {
-            title: 'Tech Solutions Inc.',
-            role: 'Senior Software Developer',
-            description: 'Led development of enterprise web applications using React and Node.js. Managed a team of 5 developers and implemented CI/CD pipelines. Reduced application load time by 40% and improved code coverage to 95%.'
-        });
-        // Example 2: Add multiple experience entries
-        const experienceEntries = [
-            {
-                title: 'StartupXYZ',
-                role: 'Full Stack Developer',
-                description: 'Developed MVP for fintech startup using MERN stack. Built RESTful APIs and responsive frontend. Built entire application from scratch in 6 months.'
-            },
-            {
-                title: 'Freelance Projects',
-                role: 'Web Developer',
-                description: 'Provided web development services to small businesses. Created custom websites and e-commerce solutions. Delivered 15+ successful projects with 98% client satisfaction rate.'
-            }
-        ];
-        for (const experience of experienceEntries) {
-            await experienceService.addExperience(candidate.candidateId, experience);
-=======
 
         // Use Gemini to parse resume
         const parsedData = await parseResumeWithGemini(req.file.buffer);
@@ -150,7 +74,6 @@
                 ...skill,
                 addedBy: AddedBy.AI
             })));
->>>>>>> f5b57b93
         }
         for (const edu of parsedData.education) await educationService.addEducation(candidate.candidateId, edu);
         for (const exp of parsedData.experience) await experienceService.addExperience(candidate.candidateId, exp);
@@ -238,69 +161,6 @@
         data: parsedData
     });
 }));
-<<<<<<< HEAD
-// ====================
-// JOB-RELATED ENDPOINTS
-// ====================
-// Apply candidate to job
-router.put('/:candidateId/apply-job/:jobId', 
-    asyncHandler(async (req: Request, res: Response) => {
-        const { candidateId, jobId } = req.params;
-        
-        await candidateService.applyCandidateToJob(candidateId, jobId);
-        
-        res.json({
-            success: true,
-            message: 'Candidate successfully applied to job'
-        });
-    })
-);
 
-// Remove candidate from job
-router.put('/:candidateId/remove-job', 
-    asyncHandler(async (req: Request, res: Response) => {
-        const { candidateId } = req.params;
-        
-        await candidateService.removeCandidateFromJob(candidateId);
-        
-        res.json({
-            success: true,
-            message: 'Candidate successfully removed from job'
-        });
-    })
-);
-
-// Get candidates by job
-router.get('/by-job/:jobId', 
-    asyncHandler(async (req: Request, res: Response) => {
-        const { jobId } = req.params;
-        
-        const candidates = await candidateService.getCandidatesByJob(jobId);
-        
-        res.json({
-            success: true,
-            data: candidates,
-            count: candidates.length
-        });
-    })
-);
-
-// Get candidates without job
-router.get('/without-job', 
-    asyncHandler(async (req: Request, res: Response) => {
-        const candidates = await candidateService.getCandidatesWithoutJob();
-        
-        res.json({
-            success: true,
-            data: candidates,
-            count: candidates.length
-        });
-    })
-);
-
-// Error handling middleware
-=======
-
->>>>>>> f5b57b93
 router.use(errorHandler);
 export default router;